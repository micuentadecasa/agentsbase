--- conflicted
+++ resolved
@@ -12,11 +12,7 @@
 - 🌐 Integrated web research via Google Search API.
 - 🤔 Reflective reasoning to identify knowledge gaps and refine searches.
 - 📄 Generates answers with citations from gathered sources.
-<<<<<<< HEAD
-- 🔄 Hot-reloading for both frontend and backend development.
-=======
 - 🔄 Hot-reloading for both frontend and backend during development.
->>>>>>> d9c44fe7
 
 ## Project Structure
 
